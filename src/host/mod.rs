--- conflicted
+++ resolved
@@ -12,11 +12,8 @@
 ))]
 pub(crate) mod jack;
 pub(crate) mod null;
-<<<<<<< HEAD
-=======
 #[cfg(target_os = "android")]
 pub(crate) mod oboe;
->>>>>>> 51d34869
 #[cfg(target_os = "openbsd")]
 pub(crate) mod sndio;
 #[cfg(windows)]
